{
<<<<<<< HEAD
    "uuid"       : "393f1e55-fc17-4a62-9eb4-7a1c801aebc9",
    "name"       : "XRP-CTRL",
    "port"       : 9999,
    "socket_type": "TCP",
    "controller" : "joystick",
    "devices"    : [
        {
            "name"   : "XRP-1",
            "ipaddr" : "192.168.1.129"
        },
        {
            "name"   : "XRP-2",
            "ipaddr" : "192.168.1.120"
        },
        {
            "name"   : "XRP-Local",
            "ipaddr" : "192.168.8.206"
=======
    "name"       : "XRP-CTRL",
    "controller" : "joystick",
    "socket_type": "TCP",
    "devices"    : [
        {
            "name"   : "XRP-1",
            "ipaddr" : "<XRP IP address>",
            "port"   : 9999
        },
        {
            "name"   : "XRP-2",
            "ipaddr" : "<another XRP IP address>",
            "port"   : 9999
>>>>>>> 2405baea
        }
    ],

    "debug"      : false
}<|MERGE_RESOLUTION|>--- conflicted
+++ resolved
@@ -1,23 +1,4 @@
 {
-<<<<<<< HEAD
-    "uuid"       : "393f1e55-fc17-4a62-9eb4-7a1c801aebc9",
-    "name"       : "XRP-CTRL",
-    "port"       : 9999,
-    "socket_type": "TCP",
-    "controller" : "joystick",
-    "devices"    : [
-        {
-            "name"   : "XRP-1",
-            "ipaddr" : "192.168.1.129"
-        },
-        {
-            "name"   : "XRP-2",
-            "ipaddr" : "192.168.1.120"
-        },
-        {
-            "name"   : "XRP-Local",
-            "ipaddr" : "192.168.8.206"
-=======
     "name"       : "XRP-CTRL",
     "controller" : "joystick",
     "socket_type": "TCP",
@@ -31,7 +12,6 @@
             "name"   : "XRP-2",
             "ipaddr" : "<another XRP IP address>",
             "port"   : 9999
->>>>>>> 2405baea
         }
     ],
 
